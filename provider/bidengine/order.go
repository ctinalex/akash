--- conflicted
+++ resolved
@@ -320,14 +320,10 @@
 
 			pricech = runner.Do(observeRunner(func() runner.Result {
 				// Calculate price & bid
-<<<<<<< HEAD
-				return runner.NewResult(o.cfg.PricingStrategy.CalculatePrice(ctx, &group.GroupSpec))
+
+				return runner.NewResult(o.cfg.PricingStrategy.CalculatePrice(ctx, group.GroupID.Owner, &group.GroupSpec))
 			}, pricingDuration))
-=======
-				return runner.NewResult(o.cfg.PricingStrategy.CalculatePrice(ctx, group.GroupID.Owner, &group.GroupSpec))
-
-			})
->>>>>>> 2dac74b6
+
 		case result := <-pricech:
 			pricech = nil
 			if result.Error() != nil {
